// "Unreal Pokémon" created by Retro & Chill.
#include "RPGPlayerController.h"

#include "Blueprint/UserWidget.h"

#include "Screens/Screen.h"

ARPGPlayerController::ARPGPlayerController(const FObjectInitializer& ObjectInitializer) : Super(ObjectInitializer) {
	bShowMouseCursor = false;
	bEnableClickEvents = false;
	bEnableMouseOverEvents = false;
}

void ARPGPlayerController::BeginPlay() {
	Super::BeginPlay();
	SetInputMode(FInputModeGameOnly());
}

UScreen* ARPGPlayerController::AddScreenToStackHelper(UObject* WorldContextObject, TSubclassOf<UScreen> ScreenType) {
	if (ScreenType == nullptr)
		return nullptr;

	if (auto ImpliedOwningPlayer = Cast<ARPGPlayerController>(WorldContextObject); ImpliedOwningPlayer != nullptr) {
		return ImpliedOwningPlayer->AddScreenToStack(ScreenType);
	}

	if (auto OwningWidget = Cast<UUserWidget>(WorldContextObject); OwningWidget != nullptr) {
		if (auto RPGPlayerController = Cast<ARPGPlayerController>(OwningWidget->GetOwningPlayer()); RPGPlayerController
			!= nullptr) {
			return RPGPlayerController->AddScreenToStack(ScreenType);
		}
	}

	if (auto World = GEngine->GetWorldFromContextObject(WorldContextObject, EGetWorldErrorMode::LogAndReturnNull)) {
		if (auto RPGPlayerController = Cast<ARPGPlayerController>(World->GetFirstPlayerController());
			RPGPlayerController != nullptr) {
			return RPGPlayerController->AddScreenToStack(ScreenType);
		}
	}

	return nullptr;
}

UScreen* ARPGPlayerController::RemoveScreenFromStack() {
	if (ScreenStack.IsEmpty())
		return nullptr;

	UScreen* PoppedWidget = ScreenStack.Pop();
	PoppedWidget->RemoveFromParent();
	if (ScreenStack.IsEmpty()) {
		SetInputMode(FInputModeGameOnly());
		return nullptr;
	}

<<<<<<< HEAD
	UScreen *NewTop = ScreenStack.Top();
	NewTop->GiveMenuFocus();
=======
	UScreen* NewTop = ScreenStack.Top();
	NewTop->SetKeyboardFocus();
>>>>>>> 3bb06ea6
	return NewTop;
}

UScreen* ARPGPlayerController::RemoveScreenFromStack(UObject* WorldContextObject) {
	if (auto ImpliedOwningPlayer = Cast<ARPGPlayerController>(WorldContextObject); ImpliedOwningPlayer != nullptr) {
		return ImpliedOwningPlayer->RemoveScreenFromStack();
	}

	if (auto OwningWidget = Cast<UUserWidget>(WorldContextObject); OwningWidget != nullptr) {
		if (auto RPGPlayerController = Cast<ARPGPlayerController>(OwningWidget->GetOwningPlayer()); RPGPlayerController
			!= nullptr) {
			return RPGPlayerController->RemoveScreenFromStack();
		}
	}

	if (auto World = GEngine->GetWorldFromContextObject(WorldContextObject, EGetWorldErrorMode::LogAndReturnNull)) {
		if (auto RPGPlayerController = Cast<ARPGPlayerController>(World->GetFirstPlayerController());
			RPGPlayerController != nullptr) {
			return RPGPlayerController->RemoveScreenFromStack();
		}
	}

	return nullptr;
}<|MERGE_RESOLUTION|>--- conflicted
+++ resolved
@@ -52,13 +52,8 @@
 		return nullptr;
 	}
 
-<<<<<<< HEAD
-	UScreen *NewTop = ScreenStack.Top();
-	NewTop->GiveMenuFocus();
-=======
 	UScreen* NewTop = ScreenStack.Top();
 	NewTop->SetKeyboardFocus();
->>>>>>> 3bb06ea6
 	return NewTop;
 }
 
