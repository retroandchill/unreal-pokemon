--- conflicted
+++ resolved
@@ -17,11 +17,7 @@
 
 protected:
 	void NativePreConstruct() override;
-<<<<<<< HEAD
-	
-=======
 
->>>>>>> 3bb06ea6
 private:
 	/**
 	 * Process the selected command
